const express = require('express');
const cors = require('cors');
const connectDB = require('./config/db');
const userRoutes = require('./backend/routes/userRoutes'); // ✅ Adjust path if needed
const cors = require('cors');
require('dotenv').config();

// Import routes
const userRoutes = require('./backend/routes/userRoutes');
const groupRoutes = require('./backend/routes/groupRoutes');
const expenseRoutes = require('./backend/routes/expenseRoutes');
const authRoutes = require('./backend/routes/auth');

const app = express();

<<<<<<< HEAD
// Connect to MongoDB
connectDB();

// Middleware
app.use(cors({
  origin: ['http://localhost:8081', 'http://localhost:3000', 'http://127.0.0.1:8081'],
  credentials: true
}));
app.use(express.json({ limit: '10mb' }));
app.use(express.urlencoded({ extended: true }));

// Request logging middleware
app.use((req, res, next) => {
  console.log(`${req.method} ${req.path} - ${new Date().toISOString()}`);
  next();
});

// Routes
app.use('/api/users', userRoutes);
app.use('/api/groups', groupRoutes);
app.use('/api/expenses', expenseRoutes);
app.use('/api/auth', authRoutes);

// Health check route
=======
app.use(cors()); 
app.use(express.json()); 

connectDB();

// Routes
>>>>>>> cf6e25fa
app.get('/', (req, res) => {
  res.json({ 
    message: 'SplitWise API is running!',
    timestamp: new Date().toISOString(),
    status: 'healthy'
  });
});

// Test route
app.get('/api/test', (req, res) => {
  res.json({ 
    message: 'API test successful',
    timestamp: new Date().toISOString()
  });
});

// Error handling middleware
app.use((err, req, res, next) => {
  console.error('Error:', err.stack);
  res.status(500).json({ 
    message: 'Something went wrong!',
    error: process.env.NODE_ENV === 'development' ? err.message : 'Internal server error'
  });
});

// 404 handler
app.use('*', (req, res) => {
  res.status(404).json({ 
    message: `Route ${req.originalUrl} not found` 
  });
});

app.use('/api/users', userRoutes); // ✅ Mount your user routes here

const PORT = process.env.PORT || 5000;

app.listen(PORT, () => {
  console.log(`🚀 Server running on port ${PORT}`);
  console.log(`📱 API available at http://localhost:${PORT}`);
  console.log(`🔗 Health check: http://localhost:${PORT}/`);
});

module.exports = app;<|MERGE_RESOLUTION|>--- conflicted
+++ resolved
@@ -13,7 +13,7 @@
 
 const app = express();
 
-<<<<<<< HEAD
+
 // Connect to MongoDB
 connectDB();
 
@@ -38,14 +38,14 @@
 app.use('/api/auth', authRoutes);
 
 // Health check route
-=======
+
 app.use(cors()); 
 app.use(express.json()); 
 
 connectDB();
 
 // Routes
->>>>>>> cf6e25fa
+
 app.get('/', (req, res) => {
   res.json({ 
     message: 'SplitWise API is running!',
